"""
Convenience Import/Export
"""
from .media_files import (
    workflow_step_media_location,
    collection_image_location,
    workflow_image_location,
<<<<<<< HEAD
=======
    author_media_location
>>>>>>> ee12303c
)<|MERGE_RESOLUTION|>--- conflicted
+++ resolved
@@ -5,8 +5,5 @@
     workflow_step_media_location,
     collection_image_location,
     workflow_image_location,
-<<<<<<< HEAD
-=======
     author_media_location
->>>>>>> ee12303c
 )