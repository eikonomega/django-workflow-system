"""Django model definition."""
import uuid

from django.core.validators import MinValueValidator
from django.db import models

from workflows.models.step_ui_template import WorkflowStepUITemplate
from workflows.models.abstract_models import CreatedModifiedAbstractModel
from workflows.models.data_group import WorkflowStepDataGroup
from workflows.models.workflow import Workflow


<<<<<<< HEAD
=======
def workflow_step_media_folder(instance, filename):
    return "workflows/workflows/{}/steps/{}/{}.{}".format(
        instance.workflow_step.workflow.id,
        instance.workflow_step_id,
        instance.ui_identifier,
        filename.rpartition(".")[2],
    )


class WorkflowStepUITemplate(CreatedModifiedAbstractModel):
    """
    User interface template specification for Workflows.

    While the back-end of the application doesn't care
    about the design of the user interface, it does need to
    indicate to various potential interfaces which design template a
    Workflow author intended to be used for a given Workflow step.

    That is what this model is for.
    """

    id = models.UUIDField(primary_key=True, default=uuid.uuid4, editable=False)
    name = models.CharField(
        max_length=200, unique=True, help_text="The name of the template."
    )

    class Meta:
        db_table = "workflow_system_step_ui_template"
        verbose_name_plural = "Workflow UI Templates"

    def __str__(self):
        return self.name


>>>>>>> a450c4d3
class WorkflowStep(CreatedModifiedAbstractModel):
    """
    Every workflow is comprised of one or more "steps".

    - Each Step MAY have one or more associated StepText objects.
    - Each Step MAY have one or more associated StepVideo objects.
    - Each Step MAY have one or more associated StepImage objects.
    - Each Step MAY have one or more associated StepAudio objects.
    - Each Step MAY have one or more associated StepInput objects.
    """

    id = models.UUIDField(primary_key=True, default=uuid.uuid4, editable=False)
    workflow = models.ForeignKey(
        Workflow,
        on_delete=models.CASCADE,
        help_text="The workflow associated with the step.",
    )
    # TODO: GH Issue 26
    code = models.CharField(
        max_length=200,
        help_text="An identifier for programmatically referencing this step.",
    )
    order = models.PositiveIntegerField(
        validators=[MinValueValidator(1)],
        help_text="The order in which this step occurs in the workflow.",
    )
    ui_template = models.ForeignKey(
        WorkflowStepUITemplate,
        on_delete=models.PROTECT,
        help_text="The UI template associated with the step.",
    )
    data_groups = models.ManyToManyField(
        WorkflowStepDataGroup,
        blank=True,
        help_text="A list of data groups that this step is associated with.",
    )

    class Meta:
        db_table = "workflow_system_step"
        unique_together = [["workflow", "code"], ["workflow", "order"]]
        verbose_name_plural = "Workflow Steps"
        ordering = ["-workflow", "order"]

    def __str__(self):
<<<<<<< HEAD
        return "{} - {}".format(
            self.workflow.name,
            self.code)
=======
        return "{} - {}".format(self.workflow.name, self.code)


class WorkflowStepDependencyGroup(CreatedModifiedAbstractModel):
    """
    Dependency groups allow clients to conditionally organize steps.

    For this model, the client must specify what workflow step
    the dependency group should be created for. And, since a given
    workflow step could be a part of multiple collections, the
    relavant collection must also be referenced.

    After all, it is possible that you would want to establish a
    dependency for a given step in one collection, but not another.
    """

    id = models.UUIDField(primary_key=True, default=uuid.uuid4, editable=False)
    workflow_collection = models.ForeignKey(
        WorkflowCollection, on_delete=models.CASCADE
    )
    workflow_step = models.ForeignKey(WorkflowStep, on_delete=models.CASCADE)

    class Meta:
        db_table = "workflow_system_step_dependency_group"
        verbose_name_plural = "Workflow Step Dependency Groups"

    def __str__(self):
        return "{} - {}".format(self.workflow_step.code, self.workflow_collection.code)

    def clean(self):
        """Ensure the specified step exists in the specified collection."""
        try:
            WorkflowCollectionMember.objects.get(
                workflow_collection=self.workflow_collection,
                workflow=self.workflow_step.workflow,
            )
        except ObjectDoesNotExist:
            raise ValidationError(
                {
                    "workflow_step": "Step's workflow must be a member of the Workflow Collection."
                }
            )


class WorkflowStepDependencyDetail(CreatedModifiedAbstractModel):
    """
    This model registers a specific dependency for a WorkflowStepDependencyGroup.

    The general idea here is that when you register a dependency you are telling
    the system that a given step should only be served to a user if the dependency
    conditions are met.

    For example, let's say you were building a medical workflow and the first step of
    the question obtains the gender of the patient. Depending on that answer, you
    may need to display/hide different following steps.

    We do this by creating instances of this model.
    """

    id = models.UUIDField(primary_key=True, default=uuid.uuid4, editable=False)
    dependency_group = models.ForeignKey(
        WorkflowStepDependencyGroup,
        on_delete=models.CASCADE,
        help_text="The dependency group that this record will be added to. When you have more than one record in a group, ALL conditions must be must.",
    )
    dependency_step = models.ForeignKey(
        WorkflowStep,
        on_delete=models.CASCADE,
        help_text="The step that has the user response that needs to be evaluated.",
    )
    required_response = models.JSONField(
        help_text="The response required for the dependency to be considered fulfilled."
    )

    class Meta:
        db_table = "workflow_system_step_dependency_detail"
        verbose_name_plural = "Workflow Step Dependency Details"
        unique_together = ("dependency_group", "dependency_step")

    def __str__(self):
        return "{} -> {}".format(
            self.dependency_group.workflow_step.code,
            self.dependency_group.workflow_collection.code,
            self.dependency_step.code,
        )

    def clean(self):
        """
        Perform a variety of validation tasks.

        1. `required_response` must be a valid JSON Schema
        2.  You cannot create a circular dependency.
        3. The Workflow of the Step specified here MUST belong also exist
           as a member of the Collection specified in the dependency group.
        4. If the steps belong to the same Workflow then the step specified
           MUST have an order below the step specified in the dependency group.
        5. If the steps don't belong to the same Workflow then the
           Workflow of the Step specified here MUST come before the
           Workflow of the Step specified in the dependency group.
            step's Workflow in the Collection.
        """
        dependency_group = self.dependency_group
        dependency_step = self.dependency_step

        # required_response must be a valid JSON Schema
        try:
            Draft7Validator.check_schema(self.required_response)
        except SchemaError as error:
            raise ValidationError(
                {
                    "required_response": (
                        "There is something wrong in your schema definition. "
                        "Details {}".format(error)
                    )
                }
            )

        # dependency_step's Workflow must be a
        # member of the dependency_group's Workflow Collection
        try:
            dependency_step_workflow = WorkflowCollectionMember.objects.get(
                workflow_collection=dependency_group.workflow_collection,
                workflow=dependency_step.workflow,
            )
        except ObjectDoesNotExist:
            raise ValidationError(
                "dependency_step's Workflow must be a "
                "member of the dependency_group's "
                "Workflow Collection"
            )
        else:
            dependency_step_workflow_order = dependency_step_workflow.order

        if dependency_step.workflow == dependency_group.workflow_step.workflow:
            # You cannot create a circular dependency.
            if dependency_step == dependency_group.workflow_step:
                raise ValidationError(
                    "The value of dependency_step cannot be equal to the "
                    "value of workflow_step in the associated dependency_"
                    "group. This would represent a circular dependency."
                )
            # The Dependency Step order cannot be later than the Workflow Step
            elif dependency_step.order > dependency_group.workflow_step.order:
                raise ValidationError(
                    "Dependency Step order cannot be later "
                    "than the Workflow Step order."
                )
        # Dependency Step Workflow Order cannot be later
        # than the Workflow Step Workflow order
        else:
            workflow_step_workflow_order = WorkflowCollectionMember.objects.get(
                workflow_collection=dependency_group.workflow_collection,
                workflow=dependency_group.workflow_step.workflow,
            ).order

            if dependency_step_workflow_order > workflow_step_workflow_order:
                raise ValidationError(
                    "Dependency Step Workflow Order "
                    "cannot be later than the Workflow "
                    "Step Workflow order."
                )


class WorkflowStepText(CreatedModifiedAbstractModel):
    """
    Text objects assigned to a WorkflowStep.

    A client is allowed to specify an arbitrary number
    of text elements to a given WorkflowStep. Just be aware
    that whenever you create a new UI template, you should know how
    many pieces of text that template will expect.

    Attributes:
        ui_identifier (CharField):
        content (CharField):
        storage_value (IntegerField):
    """

    id = models.UUIDField(primary_key=True, default=uuid.uuid4, editable=False)
    workflow_step = models.ForeignKey(WorkflowStep, on_delete=models.CASCADE)
    ui_identifier = models.CharField(
        max_length=200,
        help_text="Identifier used by user interface implementation to position the element on screen.",
    )
    content = models.CharField(max_length=500, help_text="The actual text.")
    storage_value = models.IntegerField(
        blank=True,
        null=True,
        help_text="The value that will be stored, in place of direct user input. This is used when multiple WorkflowStepText objects are used to represent single-choice options.",
    )

    class Meta:
        db_table = "workflow_system_step_text"
        unique_together = ["workflow_step", "ui_identifier"]
        verbose_name_plural = "Workflow Step Texts"

    def __str__(self):
        return self.ui_identifier


class WorkflowStepImage(CreatedModifiedAbstractModel):
    """
    Image objects assigned to a WorkflowStep.

    A client is allowed to specify an arbitrary number
    of images elements to a given WorkflowStep.
    """

    id = models.UUIDField(primary_key=True, default=uuid.uuid4, editable=False)
    workflow_step = models.ForeignKey(WorkflowStep, on_delete=models.PROTECT)
    ui_identifier = models.CharField(
        max_length=200,
        help_text="Identifier used by user interface implementation to position the element on screen.",
    )
    url = models.ImageField(
        upload_to=workflow_step_media_folder,
        max_length=200,
        help_text="The image location.",
    )

    class Meta:
        db_table = "workflow_system_step_image"
        verbose_name_plural = "Workflow Step Images"
        unique_together = ["workflow_step", "ui_identifier"]

    def __str__(self):
        return self.ui_identifier


class WorkflowStepVideo(CreatedModifiedAbstractModel):
    """
    Video objects assigned to a WorkflowStep.

    A client is allowed to specify an arbitrary number
    of video elements to a given WorkflowStep.
    """

    id = models.UUIDField(primary_key=True, default=uuid.uuid4, editable=False)
    workflow_step = models.ForeignKey(
        WorkflowStep,
        on_delete=models.PROTECT,
        help_text="The Workflow Step associated with the video.",
    )
    ui_identifier = models.CharField(
        max_length=200,
        help_text="Identifier used by user interface implementation to position the element on screen.",
    )
    url = models.URLField(help_text="Location of the video file.")

    class Meta:
        db_table = "workflow_system_step_video"
        verbose_name_plural = "Workflow Step Videos"
        unique_together = ["workflow_step", "ui_identifier"]

    def __str__(self):
        return self.ui_identifier


class WorkflowStepAudio(CreatedModifiedAbstractModel):
    """
    Audio objects assigned to a WorkflowStep.

    A client is allowed to specify an arbitrary number
    of audio elements to a given WorkflowStep.
    """

    id = models.UUIDField(primary_key=True, default=uuid.uuid4, editable=False)
    workflow_step = models.ForeignKey(
        WorkflowStep,
        on_delete=models.PROTECT,
        help_text="The Workflow Step associated with the audio.",
    )
    ui_identifier = models.CharField(
        max_length=200,
        help_text="Identifier used by user interface implementation to position the element on screen.",
    )
    url = models.FileField(
        upload_to=workflow_step_media_folder,
        max_length=200,
        help_text="The location of the audio file.",
    )

    class Meta:
        db_table = "workflow_system_step_audio"
        verbose_name_plural = "Workflow Step Audio"
        unique_together = ["workflow_step", "ui_identifier"]

    def __str__(self):
        return self.ui_identifier


class WorkflowStepInput(CreatedModifiedAbstractModel):
    """
    Question objects assigned to a WorkflowStep.

    A client is allowed to specify an arbitrary number
    of question elements to a given WorkflowStep.
    """

    id = models.UUIDField(primary_key=True, default=uuid.uuid4, editable=False)
    workflow_step = models.ForeignKey(
        WorkflowStep,
        on_delete=models.CASCADE,
        help_text="The WorkflowStep object that will own this object.",
    )
    ui_identifier = models.CharField(
        max_length=200,
        help_text="Identifier used by user interface implementation to position the element on screen.",
    )
    content = models.CharField(
        max_length=500, help_text="The actual text of the question."
    )
    required = models.BooleanField(
        help_text="Set to true if a response is required for this input."
    )
    response_schema = models.ForeignKey(
        JSONSchema,
        on_delete=models.PROTECT,
        help_text="A JSON Schema specification used to validate/reject user responses.",
    )

    class Meta:
        db_table = "workflow_system_step_input"
        unique_together = ["workflow_step", "ui_identifier"]
        verbose_name_plural = "Workflow Step Inputs"

    def __str__(self):
        return self.ui_identifier
>>>>>>> a450c4d3
<|MERGE_RESOLUTION|>--- conflicted
+++ resolved
@@ -10,43 +10,6 @@
 from workflows.models.workflow import Workflow
 
 
-<<<<<<< HEAD
-=======
-def workflow_step_media_folder(instance, filename):
-    return "workflows/workflows/{}/steps/{}/{}.{}".format(
-        instance.workflow_step.workflow.id,
-        instance.workflow_step_id,
-        instance.ui_identifier,
-        filename.rpartition(".")[2],
-    )
-
-
-class WorkflowStepUITemplate(CreatedModifiedAbstractModel):
-    """
-    User interface template specification for Workflows.
-
-    While the back-end of the application doesn't care
-    about the design of the user interface, it does need to
-    indicate to various potential interfaces which design template a
-    Workflow author intended to be used for a given Workflow step.
-
-    That is what this model is for.
-    """
-
-    id = models.UUIDField(primary_key=True, default=uuid.uuid4, editable=False)
-    name = models.CharField(
-        max_length=200, unique=True, help_text="The name of the template."
-    )
-
-    class Meta:
-        db_table = "workflow_system_step_ui_template"
-        verbose_name_plural = "Workflow UI Templates"
-
-    def __str__(self):
-        return self.name
-
-
->>>>>>> a450c4d3
 class WorkflowStep(CreatedModifiedAbstractModel):
     """
     Every workflow is comprised of one or more "steps".
@@ -91,337 +54,4 @@
         ordering = ["-workflow", "order"]
 
     def __str__(self):
-<<<<<<< HEAD
-        return "{} - {}".format(
-            self.workflow.name,
-            self.code)
-=======
-        return "{} - {}".format(self.workflow.name, self.code)
-
-
-class WorkflowStepDependencyGroup(CreatedModifiedAbstractModel):
-    """
-    Dependency groups allow clients to conditionally organize steps.
-
-    For this model, the client must specify what workflow step
-    the dependency group should be created for. And, since a given
-    workflow step could be a part of multiple collections, the
-    relavant collection must also be referenced.
-
-    After all, it is possible that you would want to establish a
-    dependency for a given step in one collection, but not another.
-    """
-
-    id = models.UUIDField(primary_key=True, default=uuid.uuid4, editable=False)
-    workflow_collection = models.ForeignKey(
-        WorkflowCollection, on_delete=models.CASCADE
-    )
-    workflow_step = models.ForeignKey(WorkflowStep, on_delete=models.CASCADE)
-
-    class Meta:
-        db_table = "workflow_system_step_dependency_group"
-        verbose_name_plural = "Workflow Step Dependency Groups"
-
-    def __str__(self):
-        return "{} - {}".format(self.workflow_step.code, self.workflow_collection.code)
-
-    def clean(self):
-        """Ensure the specified step exists in the specified collection."""
-        try:
-            WorkflowCollectionMember.objects.get(
-                workflow_collection=self.workflow_collection,
-                workflow=self.workflow_step.workflow,
-            )
-        except ObjectDoesNotExist:
-            raise ValidationError(
-                {
-                    "workflow_step": "Step's workflow must be a member of the Workflow Collection."
-                }
-            )
-
-
-class WorkflowStepDependencyDetail(CreatedModifiedAbstractModel):
-    """
-    This model registers a specific dependency for a WorkflowStepDependencyGroup.
-
-    The general idea here is that when you register a dependency you are telling
-    the system that a given step should only be served to a user if the dependency
-    conditions are met.
-
-    For example, let's say you were building a medical workflow and the first step of
-    the question obtains the gender of the patient. Depending on that answer, you
-    may need to display/hide different following steps.
-
-    We do this by creating instances of this model.
-    """
-
-    id = models.UUIDField(primary_key=True, default=uuid.uuid4, editable=False)
-    dependency_group = models.ForeignKey(
-        WorkflowStepDependencyGroup,
-        on_delete=models.CASCADE,
-        help_text="The dependency group that this record will be added to. When you have more than one record in a group, ALL conditions must be must.",
-    )
-    dependency_step = models.ForeignKey(
-        WorkflowStep,
-        on_delete=models.CASCADE,
-        help_text="The step that has the user response that needs to be evaluated.",
-    )
-    required_response = models.JSONField(
-        help_text="The response required for the dependency to be considered fulfilled."
-    )
-
-    class Meta:
-        db_table = "workflow_system_step_dependency_detail"
-        verbose_name_plural = "Workflow Step Dependency Details"
-        unique_together = ("dependency_group", "dependency_step")
-
-    def __str__(self):
-        return "{} -> {}".format(
-            self.dependency_group.workflow_step.code,
-            self.dependency_group.workflow_collection.code,
-            self.dependency_step.code,
-        )
-
-    def clean(self):
-        """
-        Perform a variety of validation tasks.
-
-        1. `required_response` must be a valid JSON Schema
-        2.  You cannot create a circular dependency.
-        3. The Workflow of the Step specified here MUST belong also exist
-           as a member of the Collection specified in the dependency group.
-        4. If the steps belong to the same Workflow then the step specified
-           MUST have an order below the step specified in the dependency group.
-        5. If the steps don't belong to the same Workflow then the
-           Workflow of the Step specified here MUST come before the
-           Workflow of the Step specified in the dependency group.
-            step's Workflow in the Collection.
-        """
-        dependency_group = self.dependency_group
-        dependency_step = self.dependency_step
-
-        # required_response must be a valid JSON Schema
-        try:
-            Draft7Validator.check_schema(self.required_response)
-        except SchemaError as error:
-            raise ValidationError(
-                {
-                    "required_response": (
-                        "There is something wrong in your schema definition. "
-                        "Details {}".format(error)
-                    )
-                }
-            )
-
-        # dependency_step's Workflow must be a
-        # member of the dependency_group's Workflow Collection
-        try:
-            dependency_step_workflow = WorkflowCollectionMember.objects.get(
-                workflow_collection=dependency_group.workflow_collection,
-                workflow=dependency_step.workflow,
-            )
-        except ObjectDoesNotExist:
-            raise ValidationError(
-                "dependency_step's Workflow must be a "
-                "member of the dependency_group's "
-                "Workflow Collection"
-            )
-        else:
-            dependency_step_workflow_order = dependency_step_workflow.order
-
-        if dependency_step.workflow == dependency_group.workflow_step.workflow:
-            # You cannot create a circular dependency.
-            if dependency_step == dependency_group.workflow_step:
-                raise ValidationError(
-                    "The value of dependency_step cannot be equal to the "
-                    "value of workflow_step in the associated dependency_"
-                    "group. This would represent a circular dependency."
-                )
-            # The Dependency Step order cannot be later than the Workflow Step
-            elif dependency_step.order > dependency_group.workflow_step.order:
-                raise ValidationError(
-                    "Dependency Step order cannot be later "
-                    "than the Workflow Step order."
-                )
-        # Dependency Step Workflow Order cannot be later
-        # than the Workflow Step Workflow order
-        else:
-            workflow_step_workflow_order = WorkflowCollectionMember.objects.get(
-                workflow_collection=dependency_group.workflow_collection,
-                workflow=dependency_group.workflow_step.workflow,
-            ).order
-
-            if dependency_step_workflow_order > workflow_step_workflow_order:
-                raise ValidationError(
-                    "Dependency Step Workflow Order "
-                    "cannot be later than the Workflow "
-                    "Step Workflow order."
-                )
-
-
-class WorkflowStepText(CreatedModifiedAbstractModel):
-    """
-    Text objects assigned to a WorkflowStep.
-
-    A client is allowed to specify an arbitrary number
-    of text elements to a given WorkflowStep. Just be aware
-    that whenever you create a new UI template, you should know how
-    many pieces of text that template will expect.
-
-    Attributes:
-        ui_identifier (CharField):
-        content (CharField):
-        storage_value (IntegerField):
-    """
-
-    id = models.UUIDField(primary_key=True, default=uuid.uuid4, editable=False)
-    workflow_step = models.ForeignKey(WorkflowStep, on_delete=models.CASCADE)
-    ui_identifier = models.CharField(
-        max_length=200,
-        help_text="Identifier used by user interface implementation to position the element on screen.",
-    )
-    content = models.CharField(max_length=500, help_text="The actual text.")
-    storage_value = models.IntegerField(
-        blank=True,
-        null=True,
-        help_text="The value that will be stored, in place of direct user input. This is used when multiple WorkflowStepText objects are used to represent single-choice options.",
-    )
-
-    class Meta:
-        db_table = "workflow_system_step_text"
-        unique_together = ["workflow_step", "ui_identifier"]
-        verbose_name_plural = "Workflow Step Texts"
-
-    def __str__(self):
-        return self.ui_identifier
-
-
-class WorkflowStepImage(CreatedModifiedAbstractModel):
-    """
-    Image objects assigned to a WorkflowStep.
-
-    A client is allowed to specify an arbitrary number
-    of images elements to a given WorkflowStep.
-    """
-
-    id = models.UUIDField(primary_key=True, default=uuid.uuid4, editable=False)
-    workflow_step = models.ForeignKey(WorkflowStep, on_delete=models.PROTECT)
-    ui_identifier = models.CharField(
-        max_length=200,
-        help_text="Identifier used by user interface implementation to position the element on screen.",
-    )
-    url = models.ImageField(
-        upload_to=workflow_step_media_folder,
-        max_length=200,
-        help_text="The image location.",
-    )
-
-    class Meta:
-        db_table = "workflow_system_step_image"
-        verbose_name_plural = "Workflow Step Images"
-        unique_together = ["workflow_step", "ui_identifier"]
-
-    def __str__(self):
-        return self.ui_identifier
-
-
-class WorkflowStepVideo(CreatedModifiedAbstractModel):
-    """
-    Video objects assigned to a WorkflowStep.
-
-    A client is allowed to specify an arbitrary number
-    of video elements to a given WorkflowStep.
-    """
-
-    id = models.UUIDField(primary_key=True, default=uuid.uuid4, editable=False)
-    workflow_step = models.ForeignKey(
-        WorkflowStep,
-        on_delete=models.PROTECT,
-        help_text="The Workflow Step associated with the video.",
-    )
-    ui_identifier = models.CharField(
-        max_length=200,
-        help_text="Identifier used by user interface implementation to position the element on screen.",
-    )
-    url = models.URLField(help_text="Location of the video file.")
-
-    class Meta:
-        db_table = "workflow_system_step_video"
-        verbose_name_plural = "Workflow Step Videos"
-        unique_together = ["workflow_step", "ui_identifier"]
-
-    def __str__(self):
-        return self.ui_identifier
-
-
-class WorkflowStepAudio(CreatedModifiedAbstractModel):
-    """
-    Audio objects assigned to a WorkflowStep.
-
-    A client is allowed to specify an arbitrary number
-    of audio elements to a given WorkflowStep.
-    """
-
-    id = models.UUIDField(primary_key=True, default=uuid.uuid4, editable=False)
-    workflow_step = models.ForeignKey(
-        WorkflowStep,
-        on_delete=models.PROTECT,
-        help_text="The Workflow Step associated with the audio.",
-    )
-    ui_identifier = models.CharField(
-        max_length=200,
-        help_text="Identifier used by user interface implementation to position the element on screen.",
-    )
-    url = models.FileField(
-        upload_to=workflow_step_media_folder,
-        max_length=200,
-        help_text="The location of the audio file.",
-    )
-
-    class Meta:
-        db_table = "workflow_system_step_audio"
-        verbose_name_plural = "Workflow Step Audio"
-        unique_together = ["workflow_step", "ui_identifier"]
-
-    def __str__(self):
-        return self.ui_identifier
-
-
-class WorkflowStepInput(CreatedModifiedAbstractModel):
-    """
-    Question objects assigned to a WorkflowStep.
-
-    A client is allowed to specify an arbitrary number
-    of question elements to a given WorkflowStep.
-    """
-
-    id = models.UUIDField(primary_key=True, default=uuid.uuid4, editable=False)
-    workflow_step = models.ForeignKey(
-        WorkflowStep,
-        on_delete=models.CASCADE,
-        help_text="The WorkflowStep object that will own this object.",
-    )
-    ui_identifier = models.CharField(
-        max_length=200,
-        help_text="Identifier used by user interface implementation to position the element on screen.",
-    )
-    content = models.CharField(
-        max_length=500, help_text="The actual text of the question."
-    )
-    required = models.BooleanField(
-        help_text="Set to true if a response is required for this input."
-    )
-    response_schema = models.ForeignKey(
-        JSONSchema,
-        on_delete=models.PROTECT,
-        help_text="A JSON Schema specification used to validate/reject user responses.",
-    )
-
-    class Meta:
-        db_table = "workflow_system_step_input"
-        unique_together = ["workflow_step", "ui_identifier"]
-        verbose_name_plural = "Workflow Step Inputs"
-
-    def __str__(self):
-        return self.ui_identifier
->>>>>>> a450c4d3
+        return "{} - {}".format(self.workflow.name, self.code)