--- conflicted
+++ resolved
@@ -37,12 +37,8 @@
 
     workflow_collection = models.ForeignKey(WorkflowCollection, on_delete=models.CASCADE)
 
-<<<<<<< HEAD
-    user = models.ForeignKey(User, on_delete=models.PROTECT)
-=======
     # FK to Django user.
     user = models.ForeignKey(settings.AUTH_USER_MODEL, on_delete=models.PROTECT)
->>>>>>> 3a658efe
 
     # TODO: If time allows, we should make these datetime fields to allow users to have more precise control over assignements.
     assigned_on = models.DateField(default=date.today)
